--- conflicted
+++ resolved
@@ -111,19 +111,12 @@
    *
    * @throws ServiceExecutionException If a failure occurs.
    */
-<<<<<<< HEAD
-  public String getEntity(long g2EntityId, int flags)
-      throws ServiceExecutionException
-  {
-    StringBuffer response = new StringBuffer();
-    int result = g2Engine.getEntityByEntityIDV2(g2EntityId, flags, response);
-=======
   public String getEntity(long g2EntiyId, long flags)
       throws ServiceExecutionException
   {
     StringBuffer response = new StringBuffer();
     int result = g2Engine.getEntityByEntityID(g2EntiyId, flags, response);
->>>>>>> 58f1636f
+
     if (result != G2ServiceDefinitions.G2_VALID_RESULT) {
       StringBuilder errorMessage
           = new StringBuilder(
